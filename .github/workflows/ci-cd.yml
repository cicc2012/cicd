name: CI/CD: Sync HTML to S3

on:
  push:
    branches:
      - main   # Trigger the workflow on push to the main branch

jobs:
  deploy:
    runs-on: ubuntu-latest

    steps:
      # Step 1: Checkout the repository
      - name: Checkout code
        uses: actions/checkout@v4.2.2

      # Step 2: Set up AWS CLI
      - name: Set up AWS CLI
        uses: aws-actions/configure-aws-credentials@v4.1.0
        with:
          aws-access-key-id: ${{ secrets.AWS_ACCESS_KEY_ID }}
          aws-secret-access-key: ${{ secrets.AWS_SECRET_ACCESS_KEY }}
          aws-region: us-east-1  # Change to your preferred region

      # Step 3: Install zip utility
      - name: Install zip
        run: sudo apt-get install zip

      # Step 4: Zip the HTML file
      - name: Zip the HTML file
        run: zip -r html-file.zip index.html

      # Step 5: Sync the zipped file to the S3 bucket
      - name: Deploy to S3
        run: |
<<<<<<< HEAD
          aws s3 cp html-file.zip s3://uco-cicc-media/proj3/
=======
          aws s3 cp html-file.zip s3://${{ secrets.AWS_S3_BUCKET_NAME }}/
>>>>>>> c53cabc5
<|MERGE_RESOLUTION|>--- conflicted
+++ resolved
@@ -33,8 +33,4 @@
       # Step 5: Sync the zipped file to the S3 bucket
       - name: Deploy to S3
         run: |
-<<<<<<< HEAD
-          aws s3 cp html-file.zip s3://uco-cicc-media/proj3/
-=======
-          aws s3 cp html-file.zip s3://${{ secrets.AWS_S3_BUCKET_NAME }}/
->>>>>>> c53cabc5
+          aws s3 cp html-file.zip s3://uco-cicc-media/proj3/